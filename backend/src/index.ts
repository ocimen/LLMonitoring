import express from 'express';
import cors from 'cors';
import helmet from 'helmet';
import dotenv from 'dotenv';
import rateLimit from 'express-rate-limit';
import { createServer } from 'http';
import { Server as SocketIOServer } from 'socket.io';
import { testConnection, closePool } from './config/database';
import { DatabaseUtils, CommonQueries } from './utils/database';
import { AuthService } from './services/auth';
import { AuthController } from './controllers/auth';
import { UserController } from './controllers/users';
import { BrandController } from './controllers/brands';
import { NotificationController } from './controllers/notifications';
import { NotificationService } from './services/NotificationService';
import { reportsRouter } from './routes/reports';
import { competitiveRouter } from './routes/competitive';
import { notificationRouter } from './routes/notifications';
import { 
  authenticate, 
  authorize, 
  authRateLimit, 
  authorizeBrandAccess,
  validateRequestBody,
  securityHeaders,
  loadCurrentUser
} from './middleware/auth';

// Load environment variables
dotenv.config();

// Validate JWT configuration
AuthService.validateConfiguration();

const app = express();
const server = createServer(app);
const PORT = process.env.PORT || 3001;

// Initialize Socket.IO
const io = new SocketIOServer(server, {
  cors: {
    origin: process.env.FRONTEND_URL || 'http://localhost:3000',
    methods: ['GET', 'POST']
  }
});

// Initialize NotificationService with Socket.IO
const notificationService = new NotificationService(io);
NotificationController.initialize(notificationService);

// Socket.IO connection handling
io.on('connection', (socket) => {
  console.log(`Client connected: ${socket.id}`);

  // Handle user authentication for socket
  socket.on('authenticate', (token) => {
    try {
      // Verify JWT token and join user-specific room
      const decoded = AuthService.verifyToken(token);
      if (decoded && decoded.userId) {
<<<<<<< HEAD
        socket.join(`user-${decoded.userId}`);
        socket.emit('authenticated', { success: true });
        console.log(`User ${decoded.userId} authenticated and joined room`);
      }
    } catch (error) {
=======
        socket.join(`user-${decoded.userId}`, (err) => {
          if (err) {
            console.error(`Failed to join room for user ${decoded.userId}:`, err);
            socket.emit('authentication_error', { error: 'Failed to join room' });
          } else {
            socket.emit('authenticated', { success: true });
            console.log(`User ${decoded.userId} authenticated and joined room`);
          }
        });
      }
    } catch (error) {
      console.error('Socket authentication failed:', error);
>>>>>>> 588296eb
      socket.emit('authentication_error', { error: 'Invalid token' });
    }
  });

  socket.on('disconnect', () => {
    console.log(`Client disconnected: ${socket.id}`);
  });
});

// Global rate limiting
const globalRateLimit = rateLimit({
  windowMs: 15 * 60 * 1000, // 15 minutes
  max: 1000, // Limit each IP to 1000 requests per windowMs
  message: {
    error: 'Too many requests',
    message: 'Please try again later'
  }
});

// Middleware
app.use(helmet());
app.use(cors({
  origin: process.env.FRONTEND_URL || 'http://localhost:3000',
  credentials: true
}));
app.use(express.json({ limit: '10mb' }));
app.use(express.urlencoded({ extended: true, limit: '10mb' }));
app.use(globalRateLimit);
app.use(securityHeaders);

// Health check endpoint with database status
app.get('/health', async (_req, res) => {
  try {
    const dbHealth = await DatabaseUtils.getHealthInfo();
    res.status(200).json({ 
      status: 'OK', 
      timestamp: new Date().toISOString(),
      service: 'llm-brand-monitoring-backend',
      database: dbHealth
    });
  } catch (error) {
    res.status(503).json({ 
      status: 'ERROR', 
      timestamp: new Date().toISOString(),
      service: 'llm-brand-monitoring-backend',
      database: { connected: false },
      error: error instanceof Error ? error.message : 'Unknown error'
    });
  }
});

// Database status endpoint
app.get('/api/database/status', async (_req, res) => {
  try {
    const health = await DatabaseUtils.getHealthInfo();
    const aiModelsCount = await DatabaseUtils.getTableCount('ai_models');
    const usersCount = await DatabaseUtils.getTableCount('users');
    const brandsCount = await DatabaseUtils.getTableCount('brands');
    
    res.json({
      health,
      tables: {
        ai_models: aiModelsCount,
        users: usersCount,
        brands: brandsCount
      }
    });
  } catch (error) {
    res.status(500).json({
      error: 'Failed to get database status',
      message: error instanceof Error ? error.message : 'Unknown error'
    });
  }
});

// Authentication routes
const authRateLimiter = authRateLimit(5, 15 * 60 * 1000); // 5 attempts per 15 minutes

app.post('/api/auth/register', 
  authRateLimiter,
  validateRequestBody(['email', 'password', 'first_name', 'last_name']),
  AuthController.register
);

app.post('/api/auth/login', 
  authRateLimiter,
  validateRequestBody(['email', 'password']),
  AuthController.login
);

app.post('/api/auth/refresh', 
  validateRequestBody(['refreshToken']),
  AuthController.refreshToken
);

app.post('/api/auth/logout', 
  authenticate,
  AuthController.logout
);

app.post('/api/auth/logout-all', 
  authenticate,
  AuthController.logoutAll
);

app.post('/api/auth/verify-email',
  validateRequestBody(['token']),
  AuthController.verifyEmail
);

// Protected user routes
app.get('/api/auth/profile', 
  authenticate,
  loadCurrentUser,
  AuthController.getProfile
);

app.put('/api/auth/profile', 
  authenticate,
  AuthController.updateProfile
);

app.get('/api/auth/sessions', 
  authenticate,
  AuthController.getSessions
);

app.delete('/api/auth/sessions/:sessionId', 
  authenticate,
  AuthController.revokeSession
);

// User management routes
app.get('/api/users',
  authenticate,
  authorize(['admin']),
  UserController.getAllUsers
);

app.get('/api/users/search',
  authenticate,
  authorize(['admin']),
  UserController.searchUsers
);

app.get('/api/users/:userId',
  authenticate,
  UserController.getUserById
);

app.put('/api/users/:userId',
  authenticate,
  UserController.updateUser
);

app.delete('/api/users/:userId',
  authenticate,
  authorize(['admin']),
  UserController.deactivateUser
);

app.get('/api/users/:userId/brands',
  authenticate,
  UserController.getUserBrands
);

app.post('/api/users/:userId/brands/:brandId',
  authenticate,
  UserController.addUserToBrand
);

app.delete('/api/users/:userId/brands/:brandId',
  authenticate,
  UserController.removeUserFromBrand
);

app.put('/api/users/:userId/brands/:brandId/role',
  authenticate,
  validateRequestBody(['role']),
  UserController.updateUserBrandRole
);

// Brand management routes
app.post('/api/brands',
  authenticate,
  validateRequestBody(['name']),
  BrandController.createBrand
);

app.get('/api/brands',
  authenticate,
  BrandController.getBrands
);

app.get('/api/brands/search',
  authenticate,
  BrandController.searchBrands
);

app.get('/api/brands/:brandId',
  authenticate,
  authorizeBrandAccess('viewer'),
  BrandController.getBrandById
);

app.put('/api/brands/:brandId',
  authenticate,
  authorizeBrandAccess('editor'),
  BrandController.updateBrand
);

app.delete('/api/brands/:brandId',
  authenticate,
  authorizeBrandAccess('owner'),
  BrandController.deleteBrand
);

app.get('/api/brands/:brandId/users',
  authenticate,
  authorizeBrandAccess('viewer'),
  BrandController.getBrandUsers
);

app.put('/api/brands/:brandId/keywords',
  authenticate,
  authorizeBrandAccess('editor'),
  validateRequestBody(['keywords']),
  BrandController.updateMonitoringKeywords
);

app.put('/api/brands/:brandId/competitors',
  authenticate,
  authorizeBrandAccess('editor'),
  validateRequestBody(['competitors']),
  BrandController.updateCompetitorBrands
);

// Reports routes
app.use('/api/reports', reportsRouter);

// Competitive analysis routes
app.use('/api/competitive', competitiveRouter);

// Notification routes
app.use('/api/notifications', notificationRouter);

// Get active AI models endpoint
app.get('/api/ai-models', async (_req, res) => {
  try {
    const result = await CommonQueries.getActiveAIModels();
    res.json({
      models: result.rows,
      count: result.rowCount
    });
  } catch (error) {
    res.status(500).json({
      error: 'Failed to get AI models',
      message: error instanceof Error ? error.message : 'Unknown error'
    });
  }
});

// Protected AI models endpoint (admin only)
app.get('/api/admin/ai-models', 
  authenticate,
  authorize(['admin']),
  async (_req, res) => {
    try {
      const result = await CommonQueries.getActiveAIModels();
      res.json({
        models: result.rows,
        count: result.rowCount
      });
    } catch (error) {
      res.status(500).json({
        error: 'Failed to get AI models',
        message: error instanceof Error ? error.message : 'Unknown error'
      });
    }
  }
);

// Basic API route
app.get('/api', (_req, res) => {
  res.json({ 
    message: 'LLM Brand Monitoring API is running!',
    version: '1.0.0',
    endpoints: [
      'GET /health - Health check',
      'GET /api/database/status - Database status',
      'GET /api/ai-models - Active AI models',
      'POST /api/auth/register - User registration',
      'POST /api/auth/login - User login',
      'POST /api/auth/refresh - Refresh token',
      'POST /api/auth/logout - Logout current session',
      'POST /api/auth/logout-all - Logout all sessions',
      'GET /api/auth/profile - Get user profile',
      'PUT /api/auth/profile - Update user profile',
      'GET /api/auth/sessions - Get user sessions',
      'DELETE /api/auth/sessions/:id - Revoke session'
    ]
  });
});

// Initialize database connection
const initializeDatabase = async (): Promise<void> => {
  try {
    await testConnection();
    console.log('📊 Database initialization completed');
  } catch (error) {
    console.error('❌ Database initialization failed:', error);
    process.exit(1);
  }
};

// Graceful shutdown
const gracefulShutdown = async (): Promise<void> => {
  console.log('🛑 Received shutdown signal, closing server...');
  
  try {
    await closePool();
    process.exit(0);
  } catch (error) {
    console.error('❌ Error during shutdown:', error);
    process.exit(1);
  }
};

// Handle shutdown signals
process.on('SIGTERM', gracefulShutdown);
process.on('SIGINT', gracefulShutdown);

// Start server
const startServer = async (): Promise<void> => {
  try {
    await initializeDatabase();
    
    server.listen(PORT, () => {
      console.log(`🚀 Backend server running on port ${PORT}`);
      console.log(`📊 Health check: http://localhost:${PORT}/health`);
      console.log(`🔧 API endpoint: http://localhost:${PORT}/api`);
      console.log(`🔌 Socket.IO enabled for real-time notifications`);
    });
  } catch (error) {
    console.error('❌ Failed to start server:', error);
    process.exit(1);
  }
};

startServer();

export default app;<|MERGE_RESOLUTION|>--- conflicted
+++ resolved
@@ -58,13 +58,12 @@
       // Verify JWT token and join user-specific room
       const decoded = AuthService.verifyToken(token);
       if (decoded && decoded.userId) {
-<<<<<<< HEAD
         socket.join(`user-${decoded.userId}`);
         socket.emit('authenticated', { success: true });
         console.log(`User ${decoded.userId} authenticated and joined room`);
       }
     } catch (error) {
-=======
+
         socket.join(`user-${decoded.userId}`, (err) => {
           if (err) {
             console.error(`Failed to join room for user ${decoded.userId}:`, err);
@@ -77,7 +76,6 @@
       }
     } catch (error) {
       console.error('Socket authentication failed:', error);
->>>>>>> 588296eb
       socket.emit('authentication_error', { error: 'Invalid token' });
     }
   });
